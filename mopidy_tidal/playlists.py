from __future__ import unicode_literals

import difflib
import logging
import operator
import os
import pathlib
from concurrent.futures import ThreadPoolExecutor
from threading import Event, Timer
from typing import Collection, List, Optional, Tuple, Union

from mopidy import backend
from mopidy.models import Playlist as MopidyPlaylist
from mopidy.models import Ref
from requests import HTTPError
from tidalapi.playlist import Playlist as TidalPlaylist

from mopidy_tidal import full_models_mappers
from mopidy_tidal.full_models_mappers import create_mopidy_playlist
from mopidy_tidal.helpers import to_timestamp
from mopidy_tidal.lru_cache import LruCache
from mopidy_tidal.utils import mock_track
from mopidy_tidal.workers import get_items

logger = logging.getLogger(__name__)


class PlaylistCache(LruCache):
    def __getitem__(
        self, key: Union[str, TidalPlaylist], *args, **kwargs
    ) -> MopidyPlaylist:
        uri = key.id if isinstance(key, TidalPlaylist) else key
        assert uri
        uri = f"tidal:playlist:{uri}" if not uri.startswith("tidal:playlist:") else uri

        playlist = super().__getitem__(uri, *args, **kwargs)
        if (
            playlist
            and isinstance(key, TidalPlaylist)
            and to_timestamp(key.last_updated) > to_timestamp(playlist.last_modified)
        ):
            # The playlist has been updated since last time:
            # we should refresh the associated cache entry
            logger.info('The playlist "%s" has been updated: refresh forced', key.name)

            raise KeyError(uri)

        return playlist


class PlaylistMetadataCache(PlaylistCache):
    def _cache_filename(self, key: str) -> str:
        parts = key.split(":")
        assert len(parts) > 2, f"Invalid TIDAL ID: {key}"
        parts[1] += "_metadata"
        cache_dir = os.path.join(self._cache_dir, parts[1], parts[2][:2])
        pathlib.Path(cache_dir).mkdir(parents=True, exist_ok=True)
        return os.path.join(cache_dir, f"{key}.cache")


class TidalPlaylistsProvider(backend.PlaylistsProvider):
<<<<<<< HEAD
    PLAYLISTS_SYNC_DOWNTIME_S = 10

=======
>>>>>>> d6bf2266
    def __init__(self, *args, **kwargs):
        super(TidalPlaylistsProvider, self).__init__(*args, **kwargs)
        self._playlists_metadata = PlaylistMetadataCache()
        self._playlists = PlaylistCache()
        self._current_tidal_playlists = []
        self._playlists_loaded_event = Event()

    def _calculate_added_and_removed_playlist_ids(
        self,
    ) -> Tuple[Collection[str], Collection[str]]:
        logger.info("Calculating playlist updates..")
        session = self.backend._session  # type: ignore
        updated_playlists = []

        with ThreadPoolExecutor(
            2, thread_name_prefix="mopidy-tidal-playlists-refresh-"
        ) as pool:
            pool_res = pool.map(
                lambda func: get_items(func)
                if func == session.user.favorites.playlists
                else func(),
                [
                    session.user.favorites.playlists,
                    session.user.playlists,
                ],
            )

            for playlists in pool_res:
                updated_playlists += playlists

        self._current_tidal_playlists = updated_playlists
        updated_ids = set(pl.id for pl in updated_playlists)
        if not self._playlists_metadata:
            return updated_ids, set()

        current_ids = set(uri.split(":")[-1] for uri in self._playlists_metadata.keys())
        added_ids = updated_ids.difference(current_ids)
        removed_ids = current_ids.difference(updated_ids)
        self._playlists_metadata.prune(
            *[
                uri
                for uri in self._playlists_metadata.keys()
                if uri.split(":")[-1] in removed_ids
            ]
        )

        return added_ids, removed_ids

    def _has_changes(self, playlist: MopidyPlaylist):

        upstream_playlist = self.backend._session.playlist(playlist.uri.split(":")[-1])
        if not upstream_playlist:
            return True

        upstream_last_updated_at = to_timestamp(
            getattr(upstream_playlist, "last_updated", None)
        )
        local_last_updated_at = to_timestamp(playlist.last_modified)

        if not upstream_last_updated_at:
            logger.warning(
                "You are using a version of python-tidal that does not "
                "support last_updated on playlist objects"
            )
            return True

        if upstream_last_updated_at > local_last_updated_at:
            logger.info(
                'The playlist "%s" has been updated: refresh forced', playlist.name
            )
            return True

        return False

    def as_list(self):
        if not self._playlists_loaded_event.is_set():
            added_ids, _ = self._calculate_added_and_removed_playlist_ids()
            if added_ids:
                self.refresh(include_items=False)

        logger.debug("Listing TIDAL playlists..")
        refs = [
            Ref.playlist(uri=pl.uri, name=pl.name)
            for pl in self._playlists_metadata.values()
        ]

        return sorted(refs, key=operator.attrgetter("name"))

    def _lookup_mix(self, uri):
        mix_id = uri.split(":")[-1]
        session = self.backend._session
        return session.mix(mix_id)

    def _get_or_refresh_playlist(self, uri) -> Optional[MopidyPlaylist]:
        parts = uri.split(":")
        if parts[1] == "mix":
            mix = self._lookup_mix(uri)
            return full_models_mappers.create_mopidy_mix_playlist(mix)

        playlist = self._playlists.get(uri)
        if (playlist is None) or (playlist and self._has_changes(playlist)):
            self.refresh(uri, include_items=True)
        return self._playlists.get(uri)

    def create(self, name):
        pl = create_mopidy_playlist(
            self.backend._session.user.create_playlist(name, ""), []
        )

        self.refresh(pl.uri)
        return pl

    def delete(self, uri):
        playlist_id = uri.split(":")[-1]
        session = self.backend._session

        try:
            session.request.request(
                "DELETE",
                "playlists/{playlist_id}".format(
                    playlist_id=playlist_id,
                ),
            )
        except HTTPError as e:
            # If we got a 401, it's likely that the user is following
            # this playlist but they don't have permissions for removing
            # it. If that's the case, remove the playlist from the
            # favourites instead of deleting it.
            if e.response.status_code == 401 and uri in {
                f"tidal:playlist:{pl.id}" for pl in session.user.favorites.playlists()
            }:
                session.user.favorites.remove_playlist(playlist_id)
            else:
                raise e

        self._playlists_metadata.prune(uri)
        self._playlists.prune(uri)

    def lookup(self, uri):
        return self._get_or_refresh_playlist(uri)

    def force_refresh(self, include_items: bool = True):
        logger.info("Force reloading the playlists from TIDAL")
        self._playlists_metadata = PlaylistMetadataCache()
        self._playlists = PlaylistCache()
        self._playlists_loaded_event.clear()
        self._calculate_added_and_removed_playlist_ids()
        self.refresh(include_items=False)

    def refresh(self, *uris, include_items: bool = True):
        if uris:
            logger.info("Looking up playlists: %r", uris)
        else:
            logger.info("Refreshing TIDAL playlists..")

        session = self.backend._session
        plists = self._current_tidal_playlists
        mapped_playlists = {}
        playlist_cache = self._playlists if include_items else self._playlists_metadata

        for pl in plists:
            uri = "tidal:playlist:" + pl.id
            # Skip or cache hit case
            if (uris and uri not in uris) or pl in playlist_cache:
                continue

            # Cache miss case
            if include_items:
                pl_tracks = self._retrieve_api_tracks(session, pl)
                tracks = full_models_mappers.create_mopidy_tracks(pl_tracks)
            else:
                # Create as many mock tracks as the number of items in the playlist.
                # Playlist metadata is concerned only with the number of tracks, not
                # the actual list.
                tracks = [mock_track] * pl.num_tracks

            mapped_playlists[uri] = MopidyPlaylist(
                uri=uri,
                name=pl.name,
                tracks=tracks,
                last_modified=to_timestamp(pl.last_updated),
            )

        # When we trigger a playlists_loaded event the backend may call as_list
        # again. Set an event in playlist_cache_refresh_secs seconds to ensure
        # that we don't perform another playlist sync.
        self._playlists_loaded_event.set()
        playlist_cache_refresh_secs = self.backend._config["tidal"].get(
            "playlist_cache_refresh_secs"
        )

        if playlist_cache_refresh_secs:
            Timer(
                playlist_cache_refresh_secs,
                lambda: self._playlists_loaded_event.clear(),
            ).start()

        # Update the right playlist cache and send the playlists_loaded event.
        playlist_cache.update(mapped_playlists)
        backend.BackendListener.send("playlists_loaded")
        logger.info("TIDAL playlists refreshed")

    def get_items(self, uri) -> Optional[List[Ref]]:
        playlist = self._get_or_refresh_playlist(uri)
        if not playlist:
            return

        return [Ref.track(uri=t.uri, name=t.name) for t in playlist.tracks]

    def _retrieve_api_tracks(self, session, playlist):
        getter_args = tuple()
        return get_items(playlist.tracks, *getter_args)

    def save(self, playlist):
        old_playlist = self._get_or_refresh_playlist(playlist.uri)
        session = self.backend._session  # type: ignore
        playlist_id = playlist.uri.split(":")[-1]
        assert old_playlist, f"No such playlist: {playlist.uri}"
        assert session, "No active session"
        upstream_playlist = session.playlist(playlist_id)

        # Playlist rename case
        if old_playlist.name != playlist.name:
            upstream_playlist.edit(title=playlist.name)

        additions = []
        removals = []
        remove_offset = 0
        diff_lines = difflib.ndiff(
            [t.uri for t in old_playlist.tracks], [t.uri for t in playlist.tracks]
        )

        for diff_line in diff_lines:
            if diff_line.startswith("+ "):
                additions.append(diff_line[2:].split(":")[-1])
            else:
                if diff_line.startswith("- "):
                    removals.append(remove_offset)
                remove_offset += 1

        # Process removals in descending order so we don't have to recalculate
        # the offsets while we remove tracks
        if removals:
            logger.info(
                'Removing %d tracks from the playlist "%s"',
                len(removals),
                playlist.name,
            )

            removals.reverse()
            for idx in removals:
                upstream_playlist.remove_by_index(idx)

        # tidalapi currently only supports appending tracks to the end of the
        # playlist
        if additions:
            logger.info(
                'Adding %d tracks to the playlist "%s"', len(additions), playlist.name
            )

            upstream_playlist.add(additions)

        # remove all defunct tracks from cache
        self._calculate_added_and_removed_playlist_ids()
        # force update the whole playlist so all state is good
        self.refresh(playlist.uri)<|MERGE_RESOLUTION|>--- conflicted
+++ resolved
@@ -59,11 +59,6 @@
 
 
 class TidalPlaylistsProvider(backend.PlaylistsProvider):
-<<<<<<< HEAD
-    PLAYLISTS_SYNC_DOWNTIME_S = 10
-
-=======
->>>>>>> d6bf2266
     def __init__(self, *args, **kwargs):
         super(TidalPlaylistsProvider, self).__init__(*args, **kwargs)
         self._playlists_metadata = PlaylistMetadataCache()
